--- conflicted
+++ resolved
@@ -5,8 +5,6 @@
 """
 
 from . import test_tag
-<<<<<<< HEAD
-# from . import test_tag_list
 
 from . import test_null
 from . import test_boolean
@@ -22,21 +20,4 @@
 from . import test_time
 
 from . import test_object_type
-from . import test_object_identifier
-=======
-
-from . import test_bit_string
-from . import test_boolean
-from . import test_character_string
-from . import test_date
-from . import test_double
-from . import test_enumerated
-from . import test_integer
-from . import test_null
-from . import test_object_identifier
-from . import test_object_type
-from . import test_octet_string
-from . import test_real
-from . import test_time
-from . import test_unsigned
->>>>>>> 2eb860e0
+from . import test_object_identifier